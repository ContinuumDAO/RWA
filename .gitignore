# Compiler files
cache/
out/

# User
.vscode/

# Dependencies
node_modules/
Greenfield/node_modules/

# Ignores development broadcast logs
!/broadcast
/broadcast/*/31337/
/broadcast/**/dry-run/

# External Solidity files
flattened/
<<<<<<< HEAD
saved-libs/
=======
CTMRWA001/
>>>>>>> b7479b66

# Docs
ERC3525-standard/

# Dotenv files
.env
Greenfield/.env

<|MERGE_RESOLUTION|>--- conflicted
+++ resolved
@@ -16,11 +16,7 @@
 
 # External Solidity files
 flattened/
-<<<<<<< HEAD
-saved-libs/
-=======
 CTMRWA001/
->>>>>>> b7479b66
 
 # Docs
 ERC3525-standard/
