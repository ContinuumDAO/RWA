// SPDX-License-Identifier: BSL-1.1

pragma solidity 0.8.27;

<<<<<<< HEAD
import { Uint } from "../utils/CTMRWAUtils.sol";
=======
import { CTMRWAErrorParam } from "../utils/CTMRWAUtils.sol";
>>>>>>> 9b3cda62
import { IC3GovernDApp } from "@c3caller/gov/IC3GovernDApp.sol";

struct ChainContract {
    string chainIdStr;
    string contractStr;
}

interface ICTMRWAGateway is IC3GovernDApp {
<<<<<<< HEAD
    error CTMRWAGateway_LengthMismatch(Uint);
    error CTMRWAGateway_InvalidLength(Uint);
=======
    error CTMRWAGateway_LengthMismatch(CTMRWAErrorParam);
    error CTMRWAGateway_InvalidLength(CTMRWAErrorParam);
>>>>>>> 9b3cda62

    function getChainCount() external view returns (uint256);
    function addChainContract(string[] memory chainIdsStr, string[] memory contractsAddressStr)
        external
        returns (bool);
    function getChainContract(uint256 pos) external view returns (string memory, string memory);
    function getChainContract(string memory chainIdStr) external view returns (string memory);
    function getAllRwaXChains(uint256 rwaType, uint256 version) external view returns (string[] memory);
    function existRwaXChain(uint256 rwaType, uint256 version, string memory chainIdStr) external view returns (bool);
    function getAttachedRWAX(uint256 rwaType, uint256 version, string memory _chainIdStr)
        external
        view
        returns (bool, string memory);
    function getAttachedRWAX(uint256 _rwaType, uint256 _version, uint256 _indx)
        external
        view
        returns (string memory, string memory);
    function getRWAXCount(uint256 _rwaType, uint256 _version) external view returns (uint256);
    function attachRWAX(uint256 rwaType, uint256 version, string[] memory _chainIdStr, string[] memory _rwaXAddrStr)
        external
        returns (bool); // onlyGov
    function getAttachedStorageManager(uint256 _rwaType, uint256 _version, uint256 _indx)
        external
        view
        returns (string memory, string memory);
    function getAttachedStorageManager(uint256 _rwaType, uint256 _version, string memory _chainIdStr)
        external
        view
        returns (bool, string memory);
    function getStorageManagerCount(uint256 _rwaType, uint256 _version) external view returns (uint256);
    function attachStorageManager(
        uint256 rwaType,
        uint256 version,
        string[] memory chainIdStr,
        string[] memory storageManagerStr
    ) external returns (bool); // onlyGov

    function getAttachedSentryManager(uint256 _rwaType, uint256 _version, uint256 _indx)
        external
        view
        returns (string memory, string memory);
    function getAttachedSentryManager(uint256 _rwaType, uint256 _version, string memory _chainIdStr)
        external
        view
        returns (bool, string memory);
    function getSentryManagerCount(uint256 _rwaType, uint256 _version) external view returns (uint256);
    function attachSentryManager(
        uint256 rwaType,
        uint256 version,
        string[] memory chainIdStr,
        string[] memory storageManagerStr
    ) external returns (bool); // onlyGov
}<|MERGE_RESOLUTION|>--- conflicted
+++ resolved
@@ -2,11 +2,7 @@
 
 pragma solidity 0.8.27;
 
-<<<<<<< HEAD
-import { Uint } from "../utils/CTMRWAUtils.sol";
-=======
 import { CTMRWAErrorParam } from "../utils/CTMRWAUtils.sol";
->>>>>>> 9b3cda62
 import { IC3GovernDApp } from "@c3caller/gov/IC3GovernDApp.sol";
 
 struct ChainContract {
@@ -15,13 +11,8 @@
 }
 
 interface ICTMRWAGateway is IC3GovernDApp {
-<<<<<<< HEAD
-    error CTMRWAGateway_LengthMismatch(Uint);
-    error CTMRWAGateway_InvalidLength(Uint);
-=======
     error CTMRWAGateway_LengthMismatch(CTMRWAErrorParam);
     error CTMRWAGateway_InvalidLength(CTMRWAErrorParam);
->>>>>>> 9b3cda62
 
     function getChainCount() external view returns (uint256);
     function addChainContract(string[] memory chainIdsStr, string[] memory contractsAddressStr)
