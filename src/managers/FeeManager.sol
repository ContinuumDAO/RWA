--- conflicted
+++ resolved
@@ -25,9 +25,6 @@
  * Governance can withdraw fees from this contract to a treasury address.
  * This contract is deployed once on each chain.
  */
-<<<<<<< HEAD
-contract FeeManager is IFeeManager, ReentrancyGuardUpgradeable, C3GovernDAppUpgradeable, UUPSUpgradeable, PausableUpgradeable {
-=======
 contract FeeManager is
     IFeeManager,
     ReentrancyGuardUpgradeable,
@@ -35,7 +32,6 @@
     UUPSUpgradeable,
     PausableUpgradeable
 {
->>>>>>> 9b3cda62
     using Strings for *;
     using SafeERC20 for IERC20;
     using CTMRWAUtils for string;
